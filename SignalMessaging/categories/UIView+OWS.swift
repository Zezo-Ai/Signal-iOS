--- conflicted
+++ resolved
@@ -911,10 +911,10 @@
         top + bottom
     }
 
-<<<<<<< HEAD
     var totalSize: CGSize {
         CGSize(width: totalWidth, height: totalHeight)
-=======
+    }
+
     var leading: CGFloat {
         get { CurrentAppContext().isRTL ? right : left }
         set {
@@ -935,7 +935,6 @@
                 right = newValue
             }
         }
->>>>>>> 718a35aa
     }
 }
 

//
//  Copyright (c) 2019 Open Whisper Systems. All rights reserved.
//

#import "TSMessage.h"
#import "AppContext.h"
#import "MIMETypeUtil.h"
#import "NSString+SSK.h"
#import "OWSContact.h"
#import "OWSDisappearingMessagesConfiguration.h"
#import "TSAttachment.h"
#import "TSAttachmentStream.h"
#import "TSQuotedMessage.h"
#import "TSThread.h"
#import <SignalCoreKit/NSDate+OWS.h>
#import <SignalServiceKit/SignalServiceKit-Swift.h>
#import <YapDatabase/YapDatabase.h>
#import <YapDatabase/YapDatabaseTransaction.h>

NS_ASSUME_NONNULL_BEGIN

static const NSUInteger OWSMessageSchemaVersion = 4;

#pragma mark -

@interface TSMessage ()

@property (nonatomic, nullable) NSString *body;
@property (nonatomic) uint32_t expiresInSeconds;
@property (nonatomic) uint64_t expireStartedAt;

/**
 * The version of the model class's schema last used to serialize this model. Use this to manage data migrations during
 * object de/serialization.
 *
 * e.g.
 *
 *    - (id)initWithCoder:(NSCoder *)coder
 *    {
 *      self = [super initWithCoder:coder];
 *      if (!self) { return self; }
 *      if (_schemaVersion < 2) {
 *        _newName = [coder decodeObjectForKey:@"oldName"]
 *      }
 *      ...
 *      _schemaVersion = 2;
 *    }
 */
@property (nonatomic, readonly) NSUInteger schemaVersion;

@property (nonatomic, nullable) OWSLinkPreview *linkPreview;

@property (nonatomic, nullable) MessageSticker *messageSticker;

@end

#pragma mark -

@implementation TSMessage

- (instancetype)initMessageWithTimestamp:(uint64_t)timestamp
                                inThread:(nullable TSThread *)thread
                             messageBody:(nullable NSString *)body
                           attachmentIds:(NSArray<NSString *> *)attachmentIds
                        expiresInSeconds:(uint32_t)expiresInSeconds
                         expireStartedAt:(uint64_t)expireStartedAt
                           quotedMessage:(nullable TSQuotedMessage *)quotedMessage
                            contactShare:(nullable OWSContact *)contactShare
                             linkPreview:(nullable OWSLinkPreview *)linkPreview
                          messageSticker:(nullable MessageSticker *)messageSticker
{
    self = [super initInteractionWithTimestamp:timestamp inThread:thread];

    if (!self) {
        return self;
    }

    _schemaVersion = OWSMessageSchemaVersion;

    _body = body;
    _attachmentIds = attachmentIds ? [attachmentIds mutableCopy] : [NSMutableArray new];
    _expiresInSeconds = expiresInSeconds;
    _expireStartedAt = expireStartedAt;
    [self updateExpiresAt];
    _quotedMessage = quotedMessage;
    _contactShare = contactShare;
    _linkPreview = linkPreview;
    _messageSticker = messageSticker;

    return self;
}

// --- CODE GENERATION MARKER

// This snippet is generated by /Scripts/sds_codegen/sds_generate.py. Do not manually edit it, instead run `sds_codegen.sh`.

// clang-format off

- (instancetype)initWithUniqueId:(NSString *)uniqueId
             receivedAtTimestamp:(uint64_t)receivedAtTimestamp
                          sortId:(uint64_t)sortId
                       timestamp:(uint64_t)timestamp
                  uniqueThreadId:(NSString *)uniqueThreadId
                   attachmentIds:(NSArray<NSString *> *)attachmentIds
                            body:(nullable NSString *)body
                    contactShare:(nullable OWSContact *)contactShare
                 expireStartedAt:(uint64_t)expireStartedAt
                       expiresAt:(uint64_t)expiresAt
                expiresInSeconds:(unsigned int)expiresInSeconds
                     linkPreview:(nullable OWSLinkPreview *)linkPreview
                  messageSticker:(nullable MessageSticker *)messageSticker
                   quotedMessage:(nullable TSQuotedMessage *)quotedMessage
                   schemaVersion:(NSUInteger)schemaVersion
{
    self = [super initWithUniqueId:uniqueId
               receivedAtTimestamp:receivedAtTimestamp
                            sortId:sortId
                         timestamp:timestamp
                    uniqueThreadId:uniqueThreadId];

    if (!self) {
        return self;
    }

    _attachmentIds = attachmentIds ? [attachmentIds mutableCopy] : [NSMutableArray new];
    _body = body;
    _contactShare = contactShare;
    _expireStartedAt = expireStartedAt;
    _expiresAt = expiresAt;
    _expiresInSeconds = expiresInSeconds;
    _linkPreview = linkPreview;
    _messageSticker = messageSticker;
    _quotedMessage = quotedMessage;
    _schemaVersion = schemaVersion;

    [self sdsFinalizeMessage];

    return self;
}

// clang-format on

// --- CODE GENERATION MARKER

- (void)sdsFinalizeMessage
{
    [self updateExpiresAt];
}

- (nullable instancetype)initWithCoder:(NSCoder *)coder
{
    self = [super initWithCoder:coder];
    if (!self) {
        return self;
    }

    if (_schemaVersion < 2) {
        // renamed _attachments to _attachmentIds
        if (!_attachmentIds) {
            _attachmentIds = [coder decodeObjectForKey:@"attachments"];
        }
    }

    if (_schemaVersion < 3) {
        _expiresInSeconds = 0;
        _expireStartedAt = 0;
        _expiresAt = 0;
    }

    if (_schemaVersion < 4) {
        // Wipe out the body field on these legacy attachment messages.
        //
        // Explantion: Historically, a message sent from iOS could be an attachment XOR a text message,
        // but now we support sending an attachment+caption as a single message.
        //
        // Other clients have supported sending attachment+caption in a single message for a long time.
        // So the way we used to handle receiving them was to make it look like they'd sent two messages:
        // first the attachment+caption (we'd ignore this caption when rendering), followed by a separate
        // message with just the caption (which we'd render as a simple independent text message), for
        // which we'd offset the timestamp by a little bit to get the desired ordering.
        //
        // Now that we can properly render an attachment+caption message together, these legacy "dummy" text
        // messages are not only unnecessary, but worse, would be rendered redundantly. For safety, rather
        // than building the logic to try to find and delete the redundant "dummy" text messages which users
        // have been seeing and interacting with, we delete the body field from the attachment message,
        // which iOS users have never seen directly.
        if (_attachmentIds.count > 0) {
            _body = nil;
        }
    }

    if (!_attachmentIds) {
        _attachmentIds = [NSMutableArray new];
    }

    _schemaVersion = OWSMessageSchemaVersion;

    return self;
}

- (void)setExpiresInSeconds:(uint32_t)expiresInSeconds
{
    uint32_t maxExpirationDuration = [OWSDisappearingMessagesConfiguration maxDurationSeconds];
    if (expiresInSeconds > maxExpirationDuration) {
        OWSFailDebug(@"using `maxExpirationDuration` instead of: %u", maxExpirationDuration);
    }

    _expiresInSeconds = MIN(expiresInSeconds, maxExpirationDuration);
    [self updateExpiresAt];
}

- (void)setExpireStartedAt:(uint64_t)expireStartedAt
{
    if (_expireStartedAt != 0 && _expireStartedAt < expireStartedAt) {
        OWSLogDebug(@"ignoring later startedAt time");
        return;
    }

    uint64_t now = [NSDate ows_millisecondTimeStamp];
    if (expireStartedAt > now) {
        OWSLogWarn(@"using `now` instead of future time");
    }

    _expireStartedAt = MIN(now, expireStartedAt);
    [self updateExpiresAt];
}

- (BOOL)shouldStartExpireTimerWithTransaction:(YapDatabaseReadTransaction *)transaction
{
    return self.isExpiringMessage;
}

// TODO a downloaded media doesn't start counting until download is complete.
- (void)updateExpiresAt
{
    if (_expiresInSeconds > 0 && _expireStartedAt > 0) {
        _expiresAt = _expireStartedAt + _expiresInSeconds * 1000;
    } else {
        _expiresAt = 0;
    }
}

- (BOOL)hasAttachments
{
    return self.attachmentIds ? (self.attachmentIds.count > 0) : NO;
}

- (NSArray<NSString *> *)allAttachmentIds
{
    NSMutableArray<NSString *> *result = [NSMutableArray new];
    if (self.attachmentIds.count > 0) {
        [result addObjectsFromArray:self.attachmentIds];
    }

    if (self.quotedMessage) {
        [result addObjectsFromArray:self.quotedMessage.thumbnailAttachmentStreamIds];

        if (self.quotedMessage.thumbnailAttachmentPointerId != nil) {
            [result addObject:self.quotedMessage.thumbnailAttachmentPointerId];
        }
    }

    if (self.contactShare.avatarAttachmentId) {
        [result addObject:self.contactShare.avatarAttachmentId];
    }

    if (self.linkPreview.imageAttachmentId) {
        [result addObject:self.linkPreview.imageAttachmentId];
    }

<<<<<<< HEAD
    if (self.messageSticker.attachmentId) {
        [result addObject:self.messageSticker.attachmentId];
    }

    return [result copy];
=======
    // Use a set to de-duplicate the result.
    return [NSSet setWithArray:result].allObjects;
>>>>>>> 50aa5b61
}

- (NSArray<TSAttachment *> *)bodyAttachmentsWithTransaction:(YapDatabaseReadTransaction *)transaction
{
    return [TSMessage attachmentsWithIds:self.attachmentIds transaction:transaction];
}

- (NSArray<TSAttachment *> *)allAttachmentsWithTransaction:(YapDatabaseReadTransaction *)transaction
{
    return [TSMessage attachmentsWithIds:self.allAttachmentIds transaction:transaction];
}

+ (NSArray<TSAttachment *> *)attachmentsWithIds:(NSArray<NSString *> *)attachmentIds
                                    transaction:(YapDatabaseReadTransaction *)transaction
{
    NSMutableArray<TSAttachment *> *attachments = [NSMutableArray new];
    for (NSString *attachmentId in attachmentIds) {
        TSAttachment *_Nullable attachment =
            [TSAttachment fetchObjectWithUniqueID:attachmentId transaction:transaction];
        if (attachment) {
            [attachments addObject:attachment];
        }
    }
    return [attachments copy];
}

- (NSArray<TSAttachment *> *)bodyAttachmentsWithTransaction:(YapDatabaseReadTransaction *)transaction
                                                contentType:(NSString *)contentType
{
    NSArray<TSAttachment *> *attachments = [self bodyAttachmentsWithTransaction:transaction];
    return [attachments filteredArrayUsingPredicate:[NSPredicate predicateWithBlock:^BOOL(TSAttachment *evaluatedObject,
                                                        NSDictionary<NSString *, id> *_Nullable bindings) {
        return [evaluatedObject.contentType isEqualToString:contentType];
    }]];
}

- (NSArray<TSAttachment *> *)bodyAttachmentsWithTransaction:(YapDatabaseReadTransaction *)transaction
                                          exceptContentType:(NSString *)contentType
{
    NSArray<TSAttachment *> *attachments = [self bodyAttachmentsWithTransaction:transaction];
    return [attachments filteredArrayUsingPredicate:[NSPredicate predicateWithBlock:^BOOL(TSAttachment *evaluatedObject,
                                                        NSDictionary<NSString *, id> *_Nullable bindings) {
        return ![evaluatedObject.contentType isEqualToString:contentType];
    }]];
}

- (void)removeAttachment:(TSAttachment *)attachment transaction:(YapDatabaseReadWriteTransaction *)transaction
{
    OWSAssertDebug([self.attachmentIds containsObject:attachment.uniqueId]);
    [attachment removeWithTransaction:transaction];

    [self.attachmentIds removeObject:attachment.uniqueId];

    [self saveWithTransaction:transaction];
}

- (NSString *)debugDescription
{
    if ([self hasAttachments] && self.body.length > 0) {
        NSString *attachmentId = self.attachmentIds[0];
        return [NSString
            stringWithFormat:@"Media Message with attachmentId: %@ and caption: '%@'", attachmentId, self.body];
    } else if ([self hasAttachments]) {
        NSString *attachmentId = self.attachmentIds[0];
        return [NSString stringWithFormat:@"Media Message with attachmentId: %@", attachmentId];
    } else {
        return [NSString stringWithFormat:@"%@ with body: %@", [self class], self.body];
    }
}

- (nullable TSAttachment *)oversizeTextAttachmentWithTransaction:(YapDatabaseReadTransaction *)transaction
{
    return [self bodyAttachmentsWithTransaction:transaction contentType:OWSMimeTypeOversizeTextMessage].firstObject;
}

- (NSArray<TSAttachment *> *)mediaAttachmentsWithTransaction:(YapDatabaseReadTransaction *)transaction
{
    return [self bodyAttachmentsWithTransaction:transaction exceptContentType:OWSMimeTypeOversizeTextMessage];
}

- (nullable NSString *)oversizeTextWithTransaction:(YapDatabaseReadTransaction *)transaction
{
    TSAttachment *_Nullable attachment = [self oversizeTextAttachmentWithTransaction:transaction];
    if (!attachment) {
        return nil;
    }

    if (![attachment isKindOfClass:TSAttachmentStream.class]) {
        return nil;
    }

    TSAttachmentStream *attachmentStream = (TSAttachmentStream *)attachment;

    NSData *_Nullable data = [NSData dataWithContentsOfFile:attachmentStream.originalFilePath];
    if (!data) {
        OWSFailDebug(@"Can't load oversize text data.");
        return nil;
    }
    NSString *_Nullable text = [[NSString alloc] initWithData:data encoding:NSUTF8StringEncoding];
    if (!text) {
        OWSFailDebug(@"Can't parse oversize text data.");
        return nil;
    }
    return text.filterStringForDisplay;
}

- (nullable NSString *)bodyTextWithTransaction:(SDSAnyReadTransaction *)transaction
{
    NSString *_Nullable oversizeText;
    if (transaction.transitional_yapReadTransaction != nil) {
        oversizeText = [self oversizeTextWithTransaction:transaction.transitional_yapReadTransaction];
    }
    if (oversizeText) {
        return oversizeText;
    }

    if (self.body.length > 0) {
        return self.body.filterStringForDisplay;
    }

    return nil;
}

// TODO: This method contains view-specific logic and probably belongs in NotificationsManager, not in SSK.
- (NSString *)previewTextWithTransaction:(SDSAnyReadTransaction *)transaction
{
    NSString *_Nullable bodyDescription = nil;
    if (self.body.length > 0) {
        bodyDescription = self.body;
    }

    if (bodyDescription == nil) {
        TSAttachment *_Nullable oversizeTextAttachment;
        if (transaction.transitional_yapReadTransaction) {
            oversizeTextAttachment =
                [self oversizeTextAttachmentWithTransaction:transaction.transitional_yapReadTransaction];
        }
        if ([oversizeTextAttachment isKindOfClass:[TSAttachmentStream class]]) {
            TSAttachmentStream *oversizeTextAttachmentStream = (TSAttachmentStream *)oversizeTextAttachment;
            NSData *_Nullable data = [NSData dataWithContentsOfFile:oversizeTextAttachmentStream.originalFilePath];
            if (data) {
                NSString *_Nullable text = [[NSString alloc] initWithData:data encoding:NSUTF8StringEncoding];
                if (text) {
                    bodyDescription = text.filterStringForDisplay;
                }
            }
        }
    }

    NSString *_Nullable attachmentDescription = nil;

    TSAttachment *_Nullable mediaAttachment;
    if (transaction.transitional_yapReadTransaction) {
        mediaAttachment =
            [self mediaAttachmentsWithTransaction:transaction.transitional_yapReadTransaction].firstObject;
    }
    if (mediaAttachment != nil) {
        attachmentDescription = mediaAttachment.description;
    }

    if (attachmentDescription.length > 0 && bodyDescription.length > 0) {
        // Attachment with caption.
        return [[bodyDescription rtlSafeAppend:@" "] rtlSafeAppend:attachmentDescription];
    } else if (bodyDescription.length > 0) {
        return bodyDescription;
    } else if (attachmentDescription.length > 0) {
        return attachmentDescription;
    } else if (self.contactShare) {
        return [[self.contactShare.name.displayName rtlSafeAppend:@" "] rtlSafeAppend:@"👤"];
    } else if (self.messageSticker) {
        return [TSAttachment emojiForMimeType:OWSMimeTypeImageWebp];
    } else {
        if (transaction.transitional_yapReadTransaction) {
            // some cases aren't yet handled by GRDB
            OWSFailDebug(@"message has neither body nor attachment.");
        }
        // TODO: We should do better here.
        return @"";
    }
}

- (void)saveWithTransaction:(YapDatabaseReadWriteTransaction *)transaction
{
    // StickerManager does reference counting of "known" sticker packs.
    if (self.messageSticker != nil) {
        BOOL willInsert = (self.uniqueId.length < 1
            || nil == [TSMessage anyFetchWithUniqueId:self.uniqueId transaction:transaction.asAnyWrite]);

        if (willInsert) {
            [StickerManager addKnownStickerInfo:self.messageSticker.info transaction:transaction.asAnyWrite];
        }
    }

    [super saveWithTransaction:transaction];
}

- (void)removeWithTransaction:(YapDatabaseReadWriteTransaction *)transaction
{
    // StickerManager does reference counting of "known" sticker packs.
    if (self.messageSticker != nil) {
        BOOL willDelete = (self.uniqueId.length > 0
            && nil != [TSMessage anyFetchWithUniqueId:self.uniqueId transaction:transaction.asAnyWrite]);

        // StickerManager does reference counting of "known" sticker packs.
        if (willDelete) {
            [StickerManager removeKnownStickerInfo:self.messageSticker.info transaction:transaction.asAnyWrite];
        }
    }

    [super removeWithTransaction:transaction];

    for (NSString *attachmentId in self.allAttachmentIds) {
        // We need to fetch each attachment, since [TSAttachment removeWithTransaction:] does important work.
        TSAttachment *_Nullable attachment =
            [TSAttachment fetchObjectWithUniqueID:attachmentId transaction:transaction];
        if (!attachment) {
            OWSFailDebug(@"couldn't load interaction's attachment for deletion.");
            continue;
        }
        [attachment removeWithTransaction:transaction];
    };
}

- (BOOL)isExpiringMessage
{
    return self.expiresInSeconds > 0;
}

- (uint64_t)timestampForLegacySorting
{
    if ([self shouldUseReceiptDateForSorting] && self.receivedAtTimestamp > 0) {
        return self.receivedAtTimestamp;
    } else {
        OWSAssertDebug(self.timestamp > 0);
        return self.timestamp;
    }
}

- (BOOL)shouldUseReceiptDateForSorting
{
    return YES;
}

- (nullable NSString *)body
{
    return _body.filterStringForDisplay;
}

- (void)setQuotedMessageThumbnailAttachmentStream:(TSAttachmentStream *)attachmentStream
{
    OWSAssertDebug([attachmentStream isKindOfClass:[TSAttachmentStream class]]);
    OWSAssertDebug(self.quotedMessage);
    OWSAssertDebug(self.quotedMessage.quotedAttachments.count == 1);

    [self.quotedMessage setThumbnailAttachmentStream:attachmentStream];
}

#pragma mark - Update With... Methods

- (void)updateWithExpireStartedAt:(uint64_t)expireStartedAt transaction:(YapDatabaseReadWriteTransaction *)transaction
{
    OWSAssertDebug(expireStartedAt > 0);

    [self applyChangeToSelfAndLatestCopy:transaction
                             changeBlock:^(TSMessage *message) {
                                 [message setExpireStartedAt:expireStartedAt];
                             }];
}

- (void)updateWithLinkPreview:(OWSLinkPreview *)linkPreview transaction:(YapDatabaseReadWriteTransaction *)transaction
{
    OWSAssertDebug(linkPreview);
    OWSAssertDebug(transaction);

    [self applyChangeToSelfAndLatestCopy:transaction
                             changeBlock:^(TSMessage *message) {
                                 [message setLinkPreview:linkPreview];
                             }];
}

- (void)saveWithMessageSticker:(MessageSticker *)messageSticker
                   transaction:(YapDatabaseReadWriteTransaction *)transaction
{
    OWSAssertDebug(messageSticker);
    OWSAssertDebug(transaction);

    self.messageSticker = messageSticker;
    [self saveWithTransaction:transaction];
}

@end

NS_ASSUME_NONNULL_END<|MERGE_RESOLUTION|>--- conflicted
+++ resolved
@@ -268,16 +268,12 @@
         [result addObject:self.linkPreview.imageAttachmentId];
     }
 
-<<<<<<< HEAD
     if (self.messageSticker.attachmentId) {
         [result addObject:self.messageSticker.attachmentId];
     }
 
-    return [result copy];
-=======
     // Use a set to de-duplicate the result.
     return [NSSet setWithArray:result].allObjects;
->>>>>>> 50aa5b61
 }
 
 - (NSArray<TSAttachment *> *)bodyAttachmentsWithTransaction:(YapDatabaseReadTransaction *)transaction

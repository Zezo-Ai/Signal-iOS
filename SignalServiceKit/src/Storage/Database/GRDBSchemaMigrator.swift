--- conflicted
+++ resolved
@@ -47,12 +47,9 @@
         case signalAccount_add_contactAvatars_indices
         case jobRecords_add_attachmentId
         case createMediaGalleryItems
+        case createReaction
         case dedupeSignalRecipients
-<<<<<<< HEAD
-        case createReaction
-=======
         case indexMediaGallery2
->>>>>>> 5b767b9d
         // NOTE: Every time we add a migration id, consider
         // incrementing grdbSchemaVersionLatest.
         // We only need to do this for breaking changes.

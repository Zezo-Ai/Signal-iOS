--- conflicted
+++ resolved
@@ -300,7 +300,6 @@
         }
     }
 
-<<<<<<< HEAD
     #if DEBUG
     @objc
     public func enumerateUnstartedExpiringMessages(transaction: SDSAnyReadTransaction, block: @escaping (TSMessage, UnsafeMutablePointer<ObjCBool>) -> Void) {
@@ -330,7 +329,9 @@
             return yapAdapter.threadPositionForInteraction(transaction: yapRead, interactionId: interactionId)
         case .grdbRead(let grdbRead):
             return grdbAdapter.threadPositionForInteraction(transaction: grdbRead, interactionId: interactionId)
-=======
+        }
+    }
+
     @objc
     public func outgoingMessageCount(transaction: SDSAnyReadTransaction) -> UInt {
         switch transaction.readTransaction {
@@ -338,7 +339,6 @@
             return yapAdapter.outgoingMessageCount(transaction: yapRead)
         case .grdbRead(let grdbRead):
             return grdbAdapter.outgoingMessageCount(transaction: grdbRead)
->>>>>>> c026575c
         }
     }
 }
@@ -545,7 +545,6 @@
         return !dbView.isEmptyGroup(threadUniqueId)
     }
 
-<<<<<<< HEAD
     #if DEBUG
     func enumerateUnstartedExpiringMessages(transaction: YapDatabaseReadTransaction, block: @escaping (TSMessage, UnsafeMutablePointer<ObjCBool>) -> Void) {
         OWSDisappearingMessagesFinder.ydb_enumerateUnstartedExpiringMessages(withThreadId: self.threadUniqueId,
@@ -593,14 +592,14 @@
         }
         let position: UInt = (count - index) - 1
         return NSNumber(value: position)
-=======
+    }
+
     func outgoingMessageCount(transaction: YapDatabaseReadTransaction) -> UInt {
         guard let dbView = TSDatabaseView.threadOutgoingMessageDatabaseView(transaction) as? YapDatabaseAutoViewTransaction else {
             owsFailDebug("unexpected view")
             return 0
         }
         return dbView.numberOfItems(inGroup: threadUniqueId)
->>>>>>> c026575c
     }
 
     // MARK: - private
@@ -1016,7 +1015,6 @@
         return try! Bool.fetchOne(transaction.database, sql: sql, arguments: arguments) ?? false
     }
 
-<<<<<<< HEAD
     #if DEBUG
     func enumerateUnstartedExpiringMessages(transaction: GRDBReadTransaction, block: @escaping (TSMessage, UnsafeMutablePointer<ObjCBool>) -> Void) {
         // NOTE: We DO consult storedShouldStartExpireTimer here.
@@ -1104,7 +1102,8 @@
             owsFailDebug("error: \(error)")
             return nil
         }
-=======
+    }
+
     func outgoingMessageCount(transaction: GRDBReadTransaction) -> UInt {
         let sql = """
         SELECT COUNT(*)
@@ -1115,7 +1114,6 @@
         """
         let arguments: StatementArguments = [threadUniqueId, SDSRecordType.outgoingMessage.rawValue]
         return try! UInt.fetchOne(transaction.database, sql: sql, arguments: arguments) ?? 0
->>>>>>> c026575c
     }
 }
 

//
//  Copyright (c) 2019 Open Whisper Systems. All rights reserved.
//

import Foundation

@objc
class OWSColorPickerAccessoryView: NeverClearView {
    override var intrinsicContentSize: CGSize {
        return CGSize(width: kSwatchSize, height: kSwatchSize)
    }

    override func sizeThatFits(_ size: CGSize) -> CGSize {
        return self.intrinsicContentSize
    }

    let kSwatchSize: CGFloat = 24

    @objc
    required init(color: UIColor) {
        super.init(frame: .zero)

        let circleView = CircleView(diameter: kSwatchSize)
        circleView.backgroundColor = color
        addSubview(circleView)
        circleView.autoPinEdgesToSuperviewEdges()
    }

    required init?(coder aDecoder: NSCoder) {
        fatalError("init(coder:) has not been implemented")
    }
}

// MARK: -

protocol ColorViewDelegate: class {
    func colorViewWasTapped(_ colorView: ColorView)
}

class ColorView: UIView {
    public weak var delegate: ColorViewDelegate?
    public let conversationColor: OWSConversationColor

    private let swatchView: CircleView
    private let selectedRing: CircleView
    public var isSelected: Bool = false {
        didSet {
            self.selectedRing.isHidden = !isSelected
        }
    }

    required init(conversationColor: OWSConversationColor) {
        self.conversationColor = conversationColor
        self.swatchView = CircleView()
        self.selectedRing = CircleView()

        super.init(frame: .zero)
        self.addSubview(selectedRing)
        self.addSubview(swatchView)

        // Selected Ring
        let cellHeight: CGFloat = ScaleFromIPhone5(60)
        selectedRing.autoSetDimensions(to: CGSize(width: cellHeight, height: cellHeight))

        selectedRing.layer.borderColor = Theme.secondaryColor.cgColor
        selectedRing.layer.borderWidth = 2
        selectedRing.autoPinEdgesToSuperviewEdges()
        selectedRing.isHidden = true

        // Color Swatch
        swatchView.backgroundColor = conversationColor.primaryColor

        let swatchSize: CGFloat = ScaleFromIPhone5(46)
        swatchView.autoSetDimensions(to: CGSize(width: swatchSize, height: swatchSize))

        swatchView.autoCenterInSuperview()

        // gestures
        let tapGesture = UITapGestureRecognizer(target: self, action: #selector(didTap))
        self.addGestureRecognizer(tapGesture)
    }

    required init?(coder aDecoder: NSCoder) {
        notImplemented()
    }

    // MARK: Actions

    @objc
    func didTap() {
        delegate?.colorViewWasTapped(self)
    }
}

@objc
protocol ColorPickerDelegate: class {
    func colorPicker(_ colorPicker: ColorPicker, didPickConversationColor conversationColor: OWSConversationColor)
}

@objc(OWSColorPicker)
class ColorPicker: NSObject, ColorPickerViewDelegate {

    @objc
    public weak var delegate: ColorPickerDelegate?

    @objc
    let sheetViewController: SheetViewController

    @objc
    init(thread: TSThread) {
        let colorName = thread.conversationColorName
        let currentConversationColor = OWSConversationColor.conversationColorOrDefault(colorName: colorName)
        sheetViewController = SheetViewController()

        super.init()

        let colorPickerView = ColorPickerView(thread: thread)
        colorPickerView.delegate = self
        colorPickerView.select(conversationColor: currentConversationColor)

        sheetViewController.contentView.addSubview(colorPickerView)
        colorPickerView.autoPinEdgesToSuperviewEdges()
    }

    // MARK: ColorPickerViewDelegate

    func colorPickerView(_ colorPickerView: ColorPickerView, didPickConversationColor conversationColor: OWSConversationColor) {
        self.delegate?.colorPicker(self, didPickConversationColor: conversationColor)
    }
}

protocol ColorPickerViewDelegate: class {
    func colorPickerView(_ colorPickerView: ColorPickerView, didPickConversationColor conversationColor: OWSConversationColor)
}

class ColorPickerView: UIView, ColorViewDelegate {

    // MARK: - Dependencies

    private var databaseStorage: SDSDatabaseStorage {
        return SDSDatabaseStorage.shared
    }

    // MARK: -

    private let colorViews: [ColorView]
    let conversationStyle: ConversationStyle
    var outgoingMessageView = OWSMessageBubbleView(forAutoLayout: ())
    var incomingMessageView = OWSMessageBubbleView(forAutoLayout: ())
    weak var delegate: ColorPickerViewDelegate?

    // This is mostly a developer convenience - OWSMessageCell asserts at some point
    // that the available method width is greater than 0.
    // We ultimately use the width of the picker view which will be larger.
    let kMinimumConversationWidth: CGFloat = 300
    override var bounds: CGRect {
        didSet {
            updateMockConversationView()
        }
    }

    let mockConversationView: UIView = UIView()

    init(thread: TSThread) {
        let allConversationColors = OWSConversationColor.conversationColorNames.map { OWSConversationColor.conversationColorOrDefault(colorName: $0) }

        self.colorViews = allConversationColors.map { ColorView(conversationColor: $0) }

        self.conversationStyle = ConversationStyle(thread: thread)

        super.init(frame: .zero)

        colorViews.forEach { $0.delegate = self }

        let headerView = self.buildHeaderView()
        mockConversationView.layoutMargins = UIEdgeInsets(top: 16, left: 16, bottom: 16, right: 16)
        mockConversationView.backgroundColor = Theme.backgroundColor
        self.updateMockConversationView()

        let paletteView = self.buildPaletteView(colorViews: colorViews)

        let rowsStackView = UIStackView(arrangedSubviews: [headerView, mockConversationView, paletteView])
        rowsStackView.axis = .vertical
        addSubview(rowsStackView)
        rowsStackView.autoPinEdgesToSuperviewEdges()
    }

    required init?(coder aDecoder: NSCoder) {
        notImplemented()
    }

    // MARK: ColorViewDelegate

    func colorViewWasTapped(_ colorView: ColorView) {
        self.select(conversationColor: colorView.conversationColor)
        self.delegate?.colorPickerView(self, didPickConversationColor: colorView.conversationColor)
        updateMockConversationView()
    }

    fileprivate func select(conversationColor selectedConversationColor: OWSConversationColor) {
        colorViews.forEach { colorView in
            colorView.isSelected = colorView.conversationColor == selectedConversationColor
        }
    }

    // MARK: View Building

    private func buildHeaderView() -> UIView {
        let headerView = UIView()
        headerView.layoutMargins = UIEdgeInsets(top: 15, left: 16, bottom: 15, right: 16)

        let titleLabel = UILabel()
        titleLabel.text = NSLocalizedString("COLOR_PICKER_SHEET_TITLE", comment: "Modal Sheet title when picking a conversation color.")
        titleLabel.textAlignment = .center
        titleLabel.font = UIFont.ows_dynamicTypeBody.ows_mediumWeight()
        titleLabel.textColor = Theme.primaryColor

        headerView.addSubview(titleLabel)
        titleLabel.ows_autoPinToSuperviewMargins()

        let bottomBorderView = UIView()
        bottomBorderView.backgroundColor = Theme.hairlineColor
        headerView.addSubview(bottomBorderView)
        bottomBorderView.autoPinEdgesToSuperviewEdges(with: .zero, excludingEdge: .top)
        bottomBorderView.autoSetDimension(.height, toSize: CGHairlineWidth())

        return headerView
    }

    private var outgoingViewItem: MockConversationViewItem {
        let thread = MockThread(contactAddress: SignalServiceAddress(phoneNumber: "+fake-id"))
        let outgoingText = NSLocalizedString("COLOR_PICKER_DEMO_MESSAGE_1", comment: "The first of two messages demonstrating the chosen conversation color, by rendering this message in an outgoing message bubble.")
        let message = MockOutgoingMessage(messageBody: outgoingText, thread: thread)
        let outgoingItem = MockConversationViewItem(interaction: message, thread: thread)
        outgoingItem.displayableBodyText = DisplayableText.displayableText(outgoingText)
        outgoingItem.interactionType = .outgoingMessage
        return outgoingItem
    }

    private var incomingViewItem: MockConversationViewItem {
        let thread = MockThread(contactAddress: SignalServiceAddress(phoneNumber: "+fake-id"))
        let incomingText = NSLocalizedString("COLOR_PICKER_DEMO_MESSAGE_2", comment: "The second of two messages demonstrating the chosen conversation color, by rendering this message in an incoming message bubble.")
        let message = MockIncomingMessage(messageBody: incomingText, thread: thread)
        let incomingItem = MockConversationViewItem(interaction: message, thread: thread)
        incomingItem.displayableBodyText = DisplayableText.displayableText(incomingText)
        incomingItem.interactionType = .incomingMessage
        return incomingItem
    }

    private func updateMockConversationView() {
        conversationStyle.viewWidth = max(bounds.size.width, kMinimumConversationWidth)
        mockConversationView.subviews.forEach { $0.removeFromSuperview() }

        // outgoing
        outgoingMessageView = OWSMessageBubbleView(forAutoLayout: ())
        outgoingMessageView.viewItem = outgoingViewItem
        outgoingMessageView.cellMediaCache = NSCache()
        outgoingMessageView.conversationStyle = conversationStyle
        outgoingMessageView.configureViews()
        outgoingMessageView.loadContent()
        let outgoingCell = UIView()
        outgoingCell.addSubview(outgoingMessageView)
        outgoingMessageView.autoPinEdgesToSuperviewEdges(with: .zero, excludingEdge: .leading)
        let outgoingSize = outgoingMessageView.measureSize()
        outgoingMessageView.autoSetDimensions(to: outgoingSize)

        // incoming
        incomingMessageView = OWSMessageBubbleView(forAutoLayout: ())
        incomingMessageView.viewItem = incomingViewItem
        incomingMessageView.cellMediaCache = NSCache()
        incomingMessageView.conversationStyle = conversationStyle
        incomingMessageView.configureViews()
        incomingMessageView.loadContent()
        let incomingCell = UIView()
        incomingCell.addSubview(incomingMessageView)
        incomingMessageView.autoPinEdgesToSuperviewEdges(with: .zero, excludingEdge: .trailing)
        let incomingSize = incomingMessageView.measureSize()
        incomingMessageView.autoSetDimensions(to: incomingSize)

        let messagesStackView = UIStackView(arrangedSubviews: [outgoingCell, incomingCell])
        messagesStackView.axis = .vertical
        messagesStackView.spacing = 12

        mockConversationView.addSubview(messagesStackView)
        messagesStackView.autoPinEdgesToSuperviewMargins()
    }

    private func buildPaletteView(colorViews: [ColorView]) -> UIView {
        let paletteView = UIView()
        let paletteMargin = ScaleFromIPhone5(12)
        paletteView.layoutMargins = UIEdgeInsets(top: paletteMargin, left: paletteMargin, bottom: 0, right: paletteMargin)

        let kRowLength = 4
        let rows: [UIView] = colorViews.chunked(by: kRowLength).map { colorViewsInRow in
            let row = UIStackView(arrangedSubviews: colorViewsInRow)
            row.distribution = UIStackView.Distribution.equalSpacing
            return row
        }
        let rowsStackView = UIStackView(arrangedSubviews: rows)
        rowsStackView.axis = .vertical
        rowsStackView.spacing = ScaleFromIPhone5To7Plus(12, 30)

        paletteView.addSubview(rowsStackView)
        rowsStackView.ows_autoPinToSuperviewMargins()

        // no-op gesture to keep taps from dismissing SheetView
        paletteView.addGestureRecognizer(UITapGestureRecognizer(target: nil, action: nil))
        return paletteView
    }
}

// MARK: Mock Classes for rendering demo conversation

@objc
private class MockThread: TSContactThread {
    public override var shouldBeSaved: Bool {
        return false
    }

    override func anyWillInsert(with transaction: SDSAnyWriteTransaction) {
        // no - op
        owsFailDebug("shouldn't save mock thread")
    }
}

@objc
private class MockConversationViewItem: NSObject, ConversationViewItem {
    var thread: TSThread
    var interaction: TSInteraction
    var interactionType: OWSInteractionType = OWSInteractionType.unknown
    var quotedReply: OWSQuotedReplyModel?
    var isGroupThread: Bool = false
    var hasBodyText: Bool = true
    var isQuotedReply: Bool = false
    var hasQuotedAttachment: Bool = false
    var hasQuotedText: Bool = false
    var hasCellHeader: Bool = false
    var hasPerConversationExpiration: Bool = false
    var isViewOnceMessage: Bool = false
    var shouldShowDate: Bool = false
    var shouldShowSenderAvatar: Bool = false
<<<<<<< HEAD
    var senderName: String?
    var senderUsername: String?
=======
    var senderName: NSAttributedString?
>>>>>>> c026575c
    var accessibilityAuthorName: String?
    var shouldHideFooter: Bool = false
    var isFirstInCluster: Bool = true
    var isLastInCluster: Bool = true
    var unreadIndicator: OWSUnreadIndicator?
    var lastAudioMessageView: OWSAudioMessageView?
    var audioDurationSeconds: CGFloat = 0
    var audioProgressSeconds: CGFloat = 0
    var messageCellType: OWSMessageCellType = .textOnlyMessage
    var displayableBodyText: DisplayableText?
    var attachmentStream: TSAttachmentStream?
    var attachmentPointer: TSAttachmentPointer?
    var mediaSize: CGSize  = .zero
    var displayableQuotedText: DisplayableText?
    var quotedAttachmentMimetype: String?
    var quotedAuthorAddress: SignalServiceAddress?
    var didCellMediaFailToLoad: Bool = false
    var contactShare: ContactShareViewModel?
    var systemMessageText: String?
    var authorConversationColorName: String?
    var hasBodyTextActionContent: Bool = false
    var hasMediaActionContent: Bool = false
    var mediaAlbumItems: [ConversationMediaAlbumItem]?
    var hasCachedLayoutState: Bool = false
    var linkPreview: OWSLinkPreview?
    var linkPreviewAttachment: TSAttachment?
    var stickerInfo: StickerInfo?
    var stickerAttachment: TSAttachmentStream?
    var isFailedSticker: Bool = false
    var viewOnceMessageState: ViewOnceMessageState = .incomingExpired
    var mutualGroupNames: [String]?

    init(interaction: TSInteraction, thread: TSThread) {
        self.interaction = interaction
        self.thread = thread

        super.init()
    }

    func itemId() -> String {
        return interaction.uniqueId
    }

    func dequeueCell(for collectionView: UICollectionView, indexPath: IndexPath) -> ConversationViewCell {
        owsFailDebug("unexpected invocation")
        return ConversationViewCell(forAutoLayout: ())
    }

    func replace(_ interaction: TSInteraction, transaction: SDSAnyReadTransaction) {
        owsFailDebug("unexpected invocation")
        return
    }

    func clearCachedLayoutState() {
        owsFailDebug("unexpected invocation")
        return
    }

    func copyMediaAction() {
        owsFailDebug("unexpected invocation")
        return
    }

    func copyTextAction() {
        owsFailDebug("unexpected invocation")
        return
    }

    func shareMediaAction() {
        owsFailDebug("unexpected invocation")
        return
    }

    func shareTextAction() {
        owsFailDebug("unexpected invocation")
        return
    }

    func saveMediaAction() {
        owsFailDebug("unexpected invocation")
        return
    }

    func deleteAction() {
        owsFailDebug("unexpected invocation")
        return
    }

    func canCopyMedia() -> Bool {
        owsFailDebug("unexpected invocation")
        return false
    }

    func canSaveMedia() -> Bool {
        owsFailDebug("unexpected invocation")
        return false
    }

    func audioPlaybackState() -> AudioPlaybackState {
        owsFailDebug("unexpected invocation")
        return AudioPlaybackState.paused
    }

    func setAudioPlaybackState(_ state: AudioPlaybackState) {
        owsFailDebug("unexpected invocation")
        return
    }

    func setAudioProgress(_ progress: CGFloat, duration: CGFloat) {
        owsFailDebug("unexpected invocation")
        return
    }

    func cellSize() -> CGSize {
        owsFailDebug("unexpected invocation")
        return CGSize.zero
    }

    func vSpacing(withPreviousLayoutItem previousLayoutItem: ConversationViewLayoutItem) -> CGFloat {
        owsFailDebug("unexpected invocation")
        return 2
    }

    func firstValidAlbumAttachment() -> TSAttachmentStream? {
        owsFailDebug("unexpected invocation")
        return nil
    }

    func mediaAlbumHasFailedAttachment() -> Bool {
        owsFailDebug("unexpected invocation")
        return false
    }
}

private class MockIncomingMessage: TSIncomingMessage {
    init(messageBody: String, thread: TSThread) {
        super.init(incomingMessageWithTimestamp: NSDate.ows_millisecondTimeStamp(),
                   in: thread,
                   authorAddress: SignalServiceAddress(phoneNumber: "+fake-id"),
                   sourceDeviceId: 1,
                   messageBody: messageBody,
                   attachmentIds: [],
                   expiresInSeconds: 0,
                   quotedMessage: nil,
                   contactShare: nil,
                   linkPreview: nil,
                   messageSticker: nil,
                   serverTimestamp: nil,
                   wasReceivedByUD: false,
                   isViewOnceMessage: false)
    }

    required init(coder: NSCoder) {
        fatalError("init(coder:) has not been implemented")
    }

    required init(dictionary dictionaryValue: [String: Any]!) throws {
        fatalError("init(dictionary:) has not been implemented")
    }

    public override var shouldBeSaved: Bool {
        return false
    }

    override func anyWillInsert(with transaction: SDSAnyWriteTransaction) {
        owsFailDebug("shouldn't save mock message")
    }
}

private class MockOutgoingMessage: TSOutgoingMessage {
    init(messageBody: String, thread: TSThread) {
        super.init(outgoingMessageWithTimestamp: NSDate.ows_millisecondTimeStamp(),
                   in: thread,
                   messageBody: messageBody,
                   attachmentIds: [],
                   expiresInSeconds: 0,
                   expireStartedAt: 0,
                   isVoiceMessage: false,
                   groupMetaMessage: .unspecified,
                   quotedMessage: nil,
                   contactShare: nil,
                   linkPreview: nil,
                   messageSticker: nil,
                   isViewOnceMessage: false)
    }

    required init?(coder: NSCoder) {
        fatalError("init(coder:) has not been implemented")
    }

    required init(dictionary dictionaryValue: [String: Any]!) throws {
        fatalError("init(dictionary:) has not been implemented")
    }

    public override var shouldBeSaved: Bool {
        return false
    }

    override func anyWillInsert(with transaction: SDSAnyWriteTransaction) {
        owsFailDebug("shouldn't save mock message")
    }

    class MockOutgoingMessageRecipientState: TSOutgoingMessageRecipientState {
        override var state: OWSOutgoingMessageRecipientState {
            return OWSOutgoingMessageRecipientState.sent
        }

        override var deliveryTimestamp: NSNumber? {
            return NSNumber(value: NSDate.ows_millisecondTimeStamp())
        }

        override var readTimestamp: NSNumber? {
            return NSNumber(value: NSDate.ows_millisecondTimeStamp())
        }
    }

    override func readRecipientAddresses() -> [SignalServiceAddress] {
        // makes message appear as read
        return [SignalServiceAddress(phoneNumber: "+123123123123123123")]
    }

    override func recipientState(for recipientAddress: SignalServiceAddress) -> TSOutgoingMessageRecipientState? {
        return MockOutgoingMessageRecipientState()
    }
}<|MERGE_RESOLUTION|>--- conflicted
+++ resolved
@@ -339,12 +339,8 @@
     var isViewOnceMessage: Bool = false
     var shouldShowDate: Bool = false
     var shouldShowSenderAvatar: Bool = false
-<<<<<<< HEAD
-    var senderName: String?
+    var senderName: NSAttributedString?
     var senderUsername: String?
-=======
-    var senderName: NSAttributedString?
->>>>>>> c026575c
     var accessibilityAuthorName: String?
     var shouldHideFooter: Bool = false
     var isFirstInCluster: Bool = true

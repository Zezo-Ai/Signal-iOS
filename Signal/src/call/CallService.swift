--- conflicted
+++ resolved
@@ -383,26 +383,21 @@
         BenchEventStart(title: "Incoming Call Connection", eventId: "call-\(newCall.localId)")
 
         let untrustedIdentity = OWSIdentityManager.shared().untrustedIdentityForSending(to: thread.contactAddress)
-<<<<<<< HEAD
-=======
 
         guard tsAccountManager.isOnboarded() else {
             Logger.warn("user is not onboarded, skipping call.")
-            let callRecord = TSCall(timestamp: NSDate.ows_millisecondTimeStamp(),
-                                    callType: .incomingMissed,
-                                    in: thread)
+            let callRecord = TSCall(callType: .incomingMissed, in: thread)
             assert(newCall.callRecord == nil)
             newCall.callRecord = callRecord
             databaseStorage.write { transaction in
                 callRecord.anyInsert(transaction: transaction)
             }
 
-            terminate(callData: nil)
-
-            return
-        }
-
->>>>>>> 9f3e6e0c
+            terminate(call: newCall)
+
+            return
+        }
+
         guard untrustedIdentity == nil else {
             Logger.warn("missed a call due to untrusted identity: \(newCall)")
 
